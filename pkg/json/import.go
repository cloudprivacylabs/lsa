--- conflicted
+++ resolved
@@ -16,11 +16,7 @@
 
 import (
 	"fmt"
-<<<<<<< HEAD
 	"net/url"
-	"path/filepath"
-=======
->>>>>>> 7e3db138
 	"strings"
 
 	"github.com/santhosh-tekuri/jsonschema/v5"
