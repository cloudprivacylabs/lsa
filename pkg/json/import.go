--- conflicted
+++ resolved
@@ -86,13 +86,10 @@
 	return CompileEntitiesWith(compiler, entities...)
 }
 
-<<<<<<< HEAD
 // The meta-schema for annotations
-=======
-// The meta-schema for annotations mem:// is required for WASM
+// mem:// is required for WASM
 // compilation. Without that, JSON schema compiler tries to resolve
 // relative dir and fails.
->>>>>>> 923e0b05
 var annotationsMeta = jsonschema.MustCompileString("mem://annotations.json", `{}`)
 
 type annotationsCompiler struct{}
