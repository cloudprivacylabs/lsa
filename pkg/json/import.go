// Copyright 2021 Cloud Privacy Labs, LLC
//
// Licensed under the Apache License, Version 2.0 (the "License");
// you may not use this file except in compliance with the License.
// You may obtain a copy of the License at
//
//     http://www.apache.org/licenses/LICENSE-2.0
//
// Unless required by applicable law or agreed to in writing, software
// distributed under the License is distributed on an "AS IS" BASIS,
// WITHOUT WARRANTIES OR CONDITIONS OF ANY KIND, either express or implied.
// See the License for the specific language governing permissions and
// limitations under the License.

package json

import (
	"fmt"
<<<<<<< HEAD
	"net/url"
=======
	"path/filepath"
>>>>>>> 0842beb9
	"strings"

	"github.com/santhosh-tekuri/jsonschema/v5"

	"github.com/cloudprivacylabs/lsa/pkg/ls"
	"github.com/cloudprivacylabs/lsa/pkg/opencypher/graph"
)

const X_LS = "x-ls"

type ErrCyclicSchema struct {
	Loop []*jsonschema.Schema
}

func (e ErrCyclicSchema) Error() string {
	items := make([]string, 0)
	for _, x := range e.Loop {
		items = append(items, x.Location)
	}
	return "Cycle:" + strings.Join(items, " ")
}

// Entity defines an entity as a layered schema with respect to a JSON schema
type Entity struct {
	// Reference to the schema. This includes the full reference to the
	// JSON schema, and the reference in that schema that defines the
	// entity. For example, this can be
	// https://somenamespace/myschema.json#/definitions/Object
	Ref string `json:"ref" bson:"ref" yaml:"ref"`
	// ID of the layer that will be generated
	LayerID string `json:"layerId,omitempty" bson:"layerId,omitempty" yaml:"layerId,omitempty"`
	// The ID of the root node. If empty, ValueType is used for the root node id
	RootNodeID string `json:"rootNodeId,omitempty" bson:"rootNodeId,omitempty" yaml:"rootNodeId,omitempty"`
	// ValueType is the value type of the schema, that is, the entity type defined with this schema
	ValueType string `json:"valueType" bson:"valueType" yaml:"valueType"`
}

func (e Entity) GetLayerRoot() string {
	if len(e.RootNodeID) == 0 {
		return e.ValueType
	}
	return e.RootNodeID
}

// LinkRefsBy is an enumeration that specifies how the links for the
// imported schema should be written
type LinkRefsBy int

const (
	// Remote references are schema references (entity.Ref)
	LinkRefsBySchemaRef LinkRefsBy = iota
	// Remote references are layer ids (entity.LayerID)
	LinkRefsByLayerID
	// Remote references are value types (entity.ValueType)
	LinkRefsByValueType
)

// FindEntityByRef finds the entity by ref value
func FindEntityByRef(entities []Entity, ref string) *Entity {
	for i, x := range entities {
		if x.Ref == ref {
			return &entities[i]
		}
	}
	return nil
}

// FindEntityByValueType finds the entity by ValueType value
func FindEntityByValueType(entities []Entity, valueType string) *Entity {
	for i, x := range entities {
		if x.ValueType == valueType {
			return &entities[i]
		}
	}
	return nil
}

// CompiledEntity contains the JSON schema for the entity
type CompiledEntity struct {
	Entity
	Schema *jsonschema.Schema
}

// EntityLayer contains the layer for the entity
type EntityLayer struct {
	Entity CompiledEntity

	Layer *ls.Layer `json:"-"`
}

// CompileEntities compiles given entities
func CompileEntities(entities ...Entity) ([]CompiledEntity, error) {
	compiler := jsonschema.NewCompiler()
	return CompileEntitiesWith(compiler, ".", entities...)
}

// The meta-schema for annotations mem:// is required for WASM
// compilation. Without that, JSON schema compiler tries to resolve
// relative dir and fails.
var annotationsMeta = jsonschema.MustCompileString("mem://annotations.json", `{}`)

type annotationsCompiler struct{}

type annotationExtSchema map[string]interface{}

func (annotationExtSchema) Validate(ctx jsonschema.ValidationContext, v interface{}) error {
	return nil
}

func (annotationsCompiler) Compile(ctx jsonschema.CompilerContext, m map[string]interface{}) (jsonschema.ExtSchema, error) {
	if ext, ok := m[X_LS]; ok {
		if extMap, ok := ext.(map[string]interface{}); ok {
			propertyMap := make(map[string]interface{})
			for k, v := range extMap {
				propertyMap[k] = v
			}
			return annotationExtSchema(propertyMap), nil
		} else if ext != nil {
			return nil, fmt.Errorf(X_LS + " is not an object")
		}
	}
	// nothing to compile, return nil
	return nil, nil
}

// CompileEntitiesWith compiles all entities as a single json schema unit using the given compiler
func CompileEntitiesWith(compiler *jsonschema.Compiler, path string, entities ...Entity) ([]CompiledEntity, error) {
	ret := make([]CompiledEntity, 0, len(entities))
	compiler.ExtractAnnotations = true
	compiler.RegisterExtension(X_LS, annotationsMeta, annotationsCompiler{})
	for _, e := range entities {
		sch, err := compiler.Compile(filepath.Join(path, e.Ref))
		if err != nil {
			return nil, fmt.Errorf("During %s: %w", e.Ref, err)
		}
		ret = append(ret, CompiledEntity{Entity: e, Schema: sch})
	}
	return ret, nil
}

type importContext struct {
	entities []CompiledEntity

	currentEntity *CompiledEntity
	interner      ls.Interner
	// Maps schemas to their corresponding objects
	schMap map[string]*schemaProperty
}

func (ctx *importContext) newProp(sch *jsonschema.Schema, prop *schemaProperty) {
	ctx.schMap[sch.Location] = prop
}

func (ctx *importContext) findProp(sch *jsonschema.Schema) *schemaProperty {
	return ctx.schMap[sch.Location]
}

func (ctx *importContext) findEntity(sch *jsonschema.Schema) *CompiledEntity {
	for i := range ctx.entities {
		if ctx.entities[i].Schema == sch {
			return &ctx.entities[i]
		}
	}
	return nil
}

// BuildEntityGraph imports  JSON schemas or overlays
//
// A JSON schema may include many object definitions. This import
// algorithm creates a layer for each entity in the given target graph.
//
// typeTerm should be either ls.SchemaTerm or ls.OverlayTerm
func BuildEntityGraph(targetGraph graph.Graph, typeTerm string, linkRefsBy LinkRefsBy, entities ...CompiledEntity) ([]EntityLayer, error) {
	ctx := importContext{entities: entities, interner: ls.NewInterner(), schMap: make(map[string]*schemaProperty)}
	ret := make([]EntityLayer, 0, len(ctx.entities))
	for i := range ctx.entities {
		ctx.currentEntity = &ctx.entities[i]

		s, err := importSchema(&ctx, ctx.currentEntity.Schema)
		if err != nil {
			return nil, err
		}

		imported := EntityLayer{}
		imported.Entity = *ctx.currentEntity
		imported.Layer = ls.NewLayerInGraph(targetGraph)
		imported.Layer.SetLayerType(typeTerm)

		// Set the layer ID from the entity layer ID
		imported.Layer.SetID(ctx.currentEntity.LayerID)
		// Set the root node ID from the entity ID
		rootNode := imported.Layer.Graph.NewNode(nil, nil)
		//ls.SetNodeID(rootNode, ctx.currentEntity.ID)
		// Set the value type of the layer to root node ID
		imported.Layer.SetValueType(ctx.currentEntity.ValueType)
		imported.Layer.Graph.NewEdge(imported.Layer.GetLayerRootNode(), rootNode, ls.LayerRootTerm, nil)
		importer := schemaImporter{
			entityId: ctx.currentEntity.GetLayerRoot(),
			layer:    imported.Layer,
			interner: ctx.interner,
			linkRefs: linkRefsBy,
		}
		if err := importer.buildChildAttrs(s, rootNode); err != nil {
			return nil, err
		}
		ret = append(ret, imported)
	}
	return ret, nil
}

func importSchema(ctx *importContext, sch *jsonschema.Schema) (*schemaProperty, error) {
	if p := ctx.findProp(sch); p != nil {
		return p, nil
	}
	// Schema node ID is the layer ID + schema location
	target := &schemaProperty{
		ID: sch.Location,
	}
	{
		u, err := url.Parse(sch.Location)
		if err == nil {
			target.ID = u.Fragment
		}
	}

	ctx.newProp(sch, target)
	if sch.Ref != nil {
		ref := ctx.findEntity(sch.Ref)
		if ref != nil {
			target.reference = ref
			return target, nil
		}
		p, err := importSchema(ctx, sch.Ref)
		if err != nil {
			return nil, err
		}
		target.localReference = p
		return target, nil
	}

	ctx.newProp(sch, target)
	switch {
	case len(sch.AllOf) > 0:
		for _, x := range sch.AllOf {
			prop, err := importSchema(ctx, x)
			if err != nil {
				return nil, err
			}
			target.allOf = append(target.allOf, prop)
		}

	case len(sch.AnyOf) > 0:
		for _, x := range sch.AnyOf {
			prop, err := importSchema(ctx, x)
			if err != nil {
				return nil, err
			}
			target.allOf = append(target.allOf, prop)
		}

	case len(sch.OneOf) > 0:
		for _, x := range sch.OneOf {
			prop, err := importSchema(ctx, x)
			if err != nil {
				return nil, err
			}
			target.oneOf = append(target.oneOf, prop)
		}

	case len(sch.Properties) > 0:
		target.object = &objectSchema{properties: make(map[string]*schemaProperty), required: sch.Required}
		for k, v := range sch.Properties {
			val, err := importSchema(ctx, v)
			if err != nil {
				return nil, err
			}
			val.key = k
			target.object.properties[k] = val
		}
		// TODO: patternProperties, etc
	case sch.Items != nil:
		target.array = &arraySchema{}
		var err error
		if itemSchema, ok := sch.Items.(*jsonschema.Schema); ok {
			target.array.items, err = importSchema(ctx, itemSchema)
			if err != nil {
				return nil, err
			}
		} else {
			panic("Multiple item schemas not supported")
		}
	case sch.Items2020 != nil:
		target.array = &arraySchema{}
		var err error
		target.array.items, err = importSchema(ctx, sch.Items2020)
		if err != nil {
			return nil, err
		}
	default:
		if len(sch.Types) > 0 {
			target.typ = sch.Types
		}
		target.format = sch.Format
		if len(sch.Enum) > 0 {
			target.enum = sch.Enum
		}
		if len(sch.Constant) > 0 {
			target.enum = sch.Constant
		}
		if sch.Pattern != nil {
			target.pattern = sch.Pattern.String()
		}
		if len(sch.Description) > 0 {
			target.description = sch.Description
		}
		if sch.Default != nil {
			s := fmt.Sprint(sch.Default)
			target.defaultValue = &s
		}
	}
	if ext, ok := sch.Extensions[X_LS]; ok {
		mext, _ := ext.(annotationExtSchema)
		if len(mext) > 0 {
			target.annotations = map[string]interface{}(mext)
		}
	}

	return target, nil
}<|MERGE_RESOLUTION|>--- conflicted
+++ resolved
@@ -16,11 +16,8 @@
 
 import (
 	"fmt"
-<<<<<<< HEAD
 	"net/url"
-=======
 	"path/filepath"
->>>>>>> 0842beb9
 	"strings"
 
 	"github.com/santhosh-tekuri/jsonschema/v5"
