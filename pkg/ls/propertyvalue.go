// Copyright 2021 Cloud Privacy Labs, LLC
//
// Licensed under the Apache License, Version 2.0 (the "License");
// you may not use this file except in compliance with the License.
// You may obtain a copy of the License at
//
//     http://www.apache.org/licenses/LICENSE-2.0
//
// Unless required by applicable law or agreed to in writing, software
// distributed under the License is distributed on an "AS IS" BASIS,
// WITHOUT WARRANTIES OR CONDITIONS OF ANY KIND, either express or implied.
// See the License for the specific language governing permissions and
// limitations under the License.
package ls

import (
	"strconv"
)

// PropertyValue can be a string or []string. It is an immutable value object
type PropertyValue struct {
	value interface{}
}

// StringPropertyValue creates a string value
func StringPropertyValue(s string) *PropertyValue { return &PropertyValue{value: s} }

// StringSlicePropertyValue creates a []string value. If s is nil, it creates an empty slice
func StringSlicePropertyValue(s []string) *PropertyValue {
	if s == nil {
		return &PropertyValue{value: []string{}}
	}
	return &PropertyValue{value: s}
}

// AsString returns the value as string
func (p *PropertyValue) AsString() string {
	if p == nil {
		return ""
	}
	if s, ok := p.value.(string); ok {
		return s
	}
	return ""
}

// AsStringSlice returns the value as string slice
func (p *PropertyValue) AsStringSlice() []string {
	if p == nil {
		return nil
	}
	if s, ok := p.value.([]string); ok {
		return s
	}
	return nil
}

// AsInterfaceSlice returns an interface slice of the underlying value if it is a []string
func (p *PropertyValue) AsInterfaceSlice() []interface{} {
	if !p.IsStringSlice() {
		return nil
	}
	sl := p.AsStringSlice()
	ret := make([]interface{}, 0, len(sl))
	for _, x := range sl {
		ret = append(ret, x)
	}
	return ret
}

// IsString returns true if the underlying value is a string
func (p *PropertyValue) IsString() bool {
	if p == nil {
		return false
	}
	_, ok := p.value.(string)
	return ok
}

// IsStringSlice returns true if the underlying value is a string slice
func (p *PropertyValue) IsStringSlice() bool {
	if p == nil {
		return false
	}
	_, ok := p.value.([]string)
	return ok
}

// Has checks if  p has the given string or is equal to it
func (p *PropertyValue) Has(s string) bool {
	if p.IsString() {
		return p.AsString() == s
	}
	if p.IsStringSlice() {
		for _, x := range p.AsStringSlice() {
			if x == s {
				return true
			}
		}
	}
	return false
}

<<<<<<< HEAD
// Equal compares two property values, and returns true if they are equal
func (p *PropertyValue) Equal(v *PropertyValue) bool {
	if p.IsString() && v.IsString() && p.AsString() == v.AsString() {
		return true
	}
	if p.IsStringSlice() && v.IsStringSlice() {
		s1 := p.AsStringSlice()
		s2 := v.AsStringSlice()
		if len(s1) == len(s2) {
			for i, x := range s1 {
				if s2[i] != x {
					return false
				}
			}
			return true
		}
	}
	return false
=======
// Returns true if the underlying value is a string, and that string can be converted to int
func (p *PropertyValue) IsInt() bool {
	s, ok := p.value.(string)
	if !ok {
		return false
	}
	_, err := strconv.Atoi(s)
	return err == nil
}

// AsInt attempts to return the underlying string value as integer
func (p *PropertyValue) AsInt() int {
	i, _ := strconv.Atoi(p.value.(string))
	return i
>>>>>>> 567d2f57
}

func (p PropertyValue) Clone() *PropertyValue {
	return &PropertyValue{value: p.value}
}

// CopyPropertyMap returns a copy of the property map
func CopyPropertyMap(m map[string]*PropertyValue) map[string]*PropertyValue {
	ret := make(map[string]*PropertyValue, len(m))
	for k, v := range m {
		ret[k] = v.Clone()
	}
	return ret
}<|MERGE_RESOLUTION|>--- conflicted
+++ resolved
@@ -101,7 +101,6 @@
 	return false
 }
 
-<<<<<<< HEAD
 // Equal compares two property values, and returns true if they are equal
 func (p *PropertyValue) Equal(v *PropertyValue) bool {
 	if p.IsString() && v.IsString() && p.AsString() == v.AsString() {
@@ -120,7 +119,8 @@
 		}
 	}
 	return false
-=======
+}
+
 // Returns true if the underlying value is a string, and that string can be converted to int
 func (p *PropertyValue) IsInt() bool {
 	s, ok := p.value.(string)
@@ -135,7 +135,6 @@
 func (p *PropertyValue) AsInt() int {
 	i, _ := strconv.Atoi(p.value.(string))
 	return i
->>>>>>> 567d2f57
 }
 
 func (p PropertyValue) Clone() *PropertyValue {
