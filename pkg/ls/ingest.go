--- conflicted
+++ resolved
@@ -468,10 +468,7 @@
 		pat.Run(g, nil, &acc)
 		nodes := acc.GetHeadNodes()
 		if ingester.EmbedSchemaNodes {
-<<<<<<< HEAD
 			ingester.EmbedSchemaNode(node, schemaNode, context)
-=======
-			ingester.EmbedSchemaNode(node, schemaNode)
 			// Copy the subtrees for all nodes connected to the schema node
 			for edges := schemaNode.GetEdges(graph.OutgoingEdge); edges.Next(); {
 				edge := edges.Edge()
@@ -481,7 +478,6 @@
 				graph.CopySubgraph(edge.GetTo(), g, ClonePropertyValueFunc, ingester.SchemaNodeMap)
 				g.NewEdge(node, ingester.SchemaNodeMap[edge.GetTo()], edge.GetLabel(), nil)
 			}
->>>>>>> bd7c33c6
 		} else {
 			// Copy the schema node into this
 			// If the schema node already exists in the target graph, use it
@@ -547,11 +543,7 @@
 // Finish ingesting by assigning node IDs and linking nodes to their
 // entity root nodes. If generateIDFunc is nil, the default ID
 // generation function is used
-<<<<<<< HEAD
-func (ingester *Ingester) Finish(root graph.Node, generateIDFunc func(entity string, ID string, node graph.Node, path []graph.Node) string, context Context) {
-=======
-func (ingester *Ingester) Finish(root graph.Node, generateIDFunc func(entity string, ID string, node graph.Node, path []graph.Node) string) error {
->>>>>>> bd7c33c6
+func (ingester *Ingester) Finish(root graph.Node, generateIDFunc func(entity string, ID string, node graph.Node, path []graph.Node) string, context Context) error {
 	if ingester.Schema != nil {
 		if generateIDFunc == nil {
 			generateIDFunc = ingester.DefaultEntityNodeIDGenerationFunc
