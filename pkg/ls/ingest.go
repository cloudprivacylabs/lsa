--- conflicted
+++ resolved
@@ -214,16 +214,7 @@
 	ret.GetTypes().Add(types...)
 	// define that ret is an object
 	ret.GetTypes().Add(AttributeTypes.Object)
-<<<<<<< HEAD
 	ingester.ConnectChildNodes(ret, elements)
-=======
-	// iterate through the slice of elements of type Node
-	for index := range elements {
-		elements[index].GetProperties()[AttributeIndexTerm] = StringPropertyValue(fmt.Sprint(index))
-		// connect the ret node, to nodes in elements with a HasTerm edge
-		ingester.connect(ret, elements[index], HasTerm)
-	}
->>>>>>> 3409149e
 	return ret, nil
 }
 
