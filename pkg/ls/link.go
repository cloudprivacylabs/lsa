// Copyright 2021 Cloud Privacy Labs, LLC
//
// Licensed under the Apache License, Version 2.0 (the "License");
// you may not use this file except in compliance with the License.
// You may obtain a copy of the License at
//
//     http://www.apache.org/licenses/LICENSE-2.0
//
// Unless required by applicable law or agreed to in writing, software
// distributed under the License is distributed on an "AS IS" BASIS,
// WITHOUT WARRANTIES OR CONDITIONS OF ANY KIND, either express or implied.
// See the License for the specific language governing permissions and
// limitations under the License.

package ls

import (
	"fmt"

	"github.com/cloudprivacylabs/opencypher/graph"
)

/*

  The linking definition must include a "reference" and "link" entry.

  Types of links:

  A: {
    entityId: [idField]
  }

  B references to A using a reference field

  B -- aField--> A (ingestAs=edge) or
  B.aField --label-->A (ingestAs=node)

  B: {
    "aField": {
      "reference": "A",  // Reference to an A entity
      "fk": [aIdField]   // This is the attribute ID of a field in B that contains the A ID
      "referenceDir": -> <-  // Edge goes to A, or edge goes to B
      "multi": // Multiple references
      "ingestAs": "edge" or "node"
      "linkNode": "nodeId to create the link if aField is a value field",
      "label": "edgeLabel" if ingestAs=edge
    }
  }

The aField field may itself be a foreign key value. Then, omit fk, or use aField ID as the fk.

*/

var (
	// ReferenceFKFor is used for value nodes that are foreign keys
	ReferenceFKFor = NewTerm(LS+"Reference/", "fkFor", false, false, OverrideComposition, nil)
	// ReferenceFKTerm specifies the foreign key attribute ID
	ReferenceFKTerm = NewTerm(LS+"Reference/", "fk", false, false, OverrideComposition, nil)

	// ReferenceLabelTerm specifies the edge label between the referenced nodes
	ReferenceLabelTerm = NewTerm(LS+"Reference/", "label", false, false, OverrideComposition, nil)

	// ReferenceDirectionTerm specifies the direction of the edge. If
<<<<<<< HEAD
	// "to", the edge points to the target entity. If "from", the edge points
	// to this entity.
	ReferenceDirectionTerm = NewTerm(LS+"Reference/", "dir", false, false, OverrideComposition, nil)
=======
	// "to" or "toTarget", the edge points to the target entity.
	// If "from" or "fromTarget", the edge points
	// to this entity.
	ReferenceDirectionTerm = NewTerm(LS+"Reference/", "dir", false, false, OverrideComposition, nil)

	// ReferenceLinkNodeTerm specifies the node in the current entity
	// that will be linked to the other entity. If the references are
	// defined in a Reference type node, then the node itself if the
	// link. Otherwise, this gives the node that must be linked to the
	// other entity.
	ReferenceLinkNodeTerm = NewTerm(LS+"Reference/", "linkNode", false, false, OverrideComposition, nil)
>>>>>>> f9a49f5a

	// ReferenceMultiTerm specifies if there can be more than one link targets
	ReferenceMultiTerm = NewTerm(LS+"Reference/", "multi", false, false, OverrideComposition, nil)
)

type ErrInvalidLinkSpec struct {
	ID  string
	Msg string
}

func (err ErrInvalidLinkSpec) Error() string {
	return fmt.Sprintf("Invalid link spec at %s: %s", err.ID, err.Msg)
}

type ErrMultipleTargetsFound struct {
	ID string
}

func (err ErrMultipleTargetsFound) Error() string {
	return fmt.Sprintf("Multiple targets found for %s", err.ID)
}

type ErrCannotResolveLink LinkSpec

func (err ErrCannotResolveLink) Error() string {
	return fmt.Sprintf("Cannot resolve link: %+v", LinkSpec(err))
}

type ErrInvalidForeignKeys struct {
	Spec LinkSpec
	Msg  string
}

func (err ErrInvalidForeignKeys) Error() string {
	return fmt.Sprintf("Invalid foreign keys: %s %s", err.Msg, GetNodeID(err.Spec.SchemaNode))
}

// LinkSpec contains the link field information
type LinkSpec struct {
	SchemaNode graph.Node
	// The target schema/entity reference, populated from the
	// `reference` property of the node
	TargetEntity string
	// The foreign key field(s)
	FK []string
	// The label of the link
	Label string
	// If true, the link is from this entity to the target. If false,
	// the link is from the target to this.
	Forward bool
	// If the schema node is not a reference node, then this is the node
	// that should receive the link
	LinkNode string
	// If true, the reference can have more than one links
	Multi bool
	// IngestAs node or edge
	IngestAs string
}

// GetLinkSpec returns a link spec from the node if there is one. The node is a schema node
func GetLinkSpec(schemaNode graph.Node) (*LinkSpec, error) {
	if schemaNode == nil {
		return nil, nil
	}
	ls, ok := schemaNode.GetProperty("$linkSpec")
	if ok {
		return ls.(*LinkSpec), nil
	}

	// A reference to another entity is a reference node
	ref := AsPropertyValue(schemaNode.GetProperty(ReferenceTerm)).AsString()
	if len(ref) == 0 {
<<<<<<< HEAD
		return nil, nil
=======
		ref = AsPropertyValue(schemaNode.GetProperty(ReferenceFKFor)).AsString()
		if len(ref) == 0 {
			return nil, nil
		}
>>>>>>> f9a49f5a
	}

	link := AsPropertyValue(schemaNode.GetProperty(ReferenceDirectionTerm))
	if link == nil {
		return nil, nil
	}
	ret := LinkSpec{
		SchemaNode:   schemaNode,
		TargetEntity: ref,
		Label:        AsPropertyValue(schemaNode.GetProperty(ReferenceLabelTerm)).AsString(),
		Multi:        AsPropertyValue(schemaNode.GetProperty(ReferenceMultiTerm)).AsString() != "false",
		IngestAs:     GetIngestAs(schemaNode),
	}
	if len(ret.Label) == 0 {
		ret.Label = AsPropertyValue(schemaNode.GetProperty(AttributeNameTerm)).AsString()
	}
	if !schemaNode.GetLabels().Has(AttributeTypeReference) {
		ret.LinkNode = AsPropertyValue(schemaNode.GetProperty(ReferenceLinkNodeTerm)).AsString()
	} else {
		if ret.IngestAs != IngestAsNode && ret.IngestAs != IngestAsEdge {
			return nil, ErrInvalidLinkSpec{ID: GetNodeID(schemaNode), Msg: "Invalid ingestAs for link"}
		}
	}
	switch link.AsString() {
	case "to", "toTarget":
		ret.Forward = true
	case "from", "fromTarget":
		ret.Forward = false
	case "":
		return nil, nil
	default:
		return nil, ErrInvalidLinkSpec{ID: GetNodeID(schemaNode), Msg: "Direction is not one of: `to`, `from`, `toTarget`, `fromTarget`"}
	}

	fk := AsPropertyValue(schemaNode.GetProperty(ReferenceFKTerm))
	if fk.IsString() {
		ret.FK = []string{fk.AsString()}
	}
	if fk.IsStringSlice() {
		ret.FK = fk.AsStringSlice()
	}
<<<<<<< HEAD
=======
	if len(ret.FK) == 0 {
		// If schema node is a value node, then the node is the FK
		if schemaNode.GetLabels().Has(AttributeTypeValue) {
			ret.FK = []string{GetNodeID(schemaNode)}
		}
	}
>>>>>>> f9a49f5a
	schemaNode.SetProperty("$linkSpec", &ret)
	return &ret, nil
}

// FindReference finds the root nodes with entitySchema=spec.Schema, with entityId=fk
func (spec *LinkSpec) FindReference(entityInfo map[graph.Node]EntityInfo, fk []string) ([]graph.Node, error) {
	ret := make([]graph.Node, 0)
	for _, ei := range entityInfo {
		var exists bool
		for _, typeName := range ei.GetValueType() {
			if typeName == spec.TargetEntity {
				exists = true
				break
			}
		}
		if exists || ei.GetEntitySchema() == spec.TargetEntity {
			id := ei.GetID()
			if len(fk) > 0 && len(id) != len(fk) {
				continue
			}
			found := true
			for i := range fk {
				if id[i] != fk[i] {
					found = false
					break
				}
			}
			if found {
				ret = append(ret, ei.GetRoot())
			}
		}
	}

	return ret, nil
}

// GetForeignKeys returns the foreign keys for the link spec given the entity root node
func (spec *LinkSpec) GetForeignKeys(entityRoot graph.Node) ([][]string, error) {
	// There can be multiple instances of a foreign key in an
	// entity. ForeignKeyNdoes[i] keeps all the nodes for spec.FK[i]
	foreignKeyNodes := make([][]graph.Node, len(spec.FK))
	IterateDescendants(entityRoot, func(n graph.Node) bool {
		attrId := AsPropertyValue(n.GetProperty(SchemaNodeIDTerm)).AsString()
		if len(attrId) == 0 {
			return true
		}
		for i := range spec.FK {
			if spec.FK[i] == attrId {
				foreignKeyNodes[i] = append(foreignKeyNodes[i], n)
			}
		}
		return true
	}, OnlyDocumentNodes, false)
	// All foreign key elements must have the same number of elements, and no index must be skipped
	var numKeys int
	for index := 0; index < len(foreignKeyNodes); index++ {
		if index == 0 {
			numKeys = len(foreignKeyNodes[index])
		} else {
			if len(foreignKeyNodes[index]) != numKeys {
				return nil, ErrInvalidForeignKeys{Spec: *spec, Msg: "Inconsistent foreign keys"}
			}
		}
	}
	// foreignKeyNodes is organized as:
	//
	//   0          1         2
	// fk0_key0  fk0_key1  fk0_key2  --> foreign key 1
	// fk1_key0  fk1_key1  fk1_key2  --> foreign key 2
	fks := make([][]string, numKeys)
	for i := 0; i < numKeys; i++ {
		for key := 0; key < len(spec.FK); key++ {
			v, _ := GetRawNodeValue(foreignKeyNodes[i][key])
			fks[i] = append(fks[i], v)
		}
	}
	return fks, nil
}<|MERGE_RESOLUTION|>--- conflicted
+++ resolved
@@ -61,11 +61,6 @@
 	ReferenceLabelTerm = NewTerm(LS+"Reference/", "label", false, false, OverrideComposition, nil)
 
 	// ReferenceDirectionTerm specifies the direction of the edge. If
-<<<<<<< HEAD
-	// "to", the edge points to the target entity. If "from", the edge points
-	// to this entity.
-	ReferenceDirectionTerm = NewTerm(LS+"Reference/", "dir", false, false, OverrideComposition, nil)
-=======
 	// "to" or "toTarget", the edge points to the target entity.
 	// If "from" or "fromTarget", the edge points
 	// to this entity.
@@ -77,7 +72,6 @@
 	// link. Otherwise, this gives the node that must be linked to the
 	// other entity.
 	ReferenceLinkNodeTerm = NewTerm(LS+"Reference/", "linkNode", false, false, OverrideComposition, nil)
->>>>>>> f9a49f5a
 
 	// ReferenceMultiTerm specifies if there can be more than one link targets
 	ReferenceMultiTerm = NewTerm(LS+"Reference/", "multi", false, false, OverrideComposition, nil)
@@ -150,14 +144,10 @@
 	// A reference to another entity is a reference node
 	ref := AsPropertyValue(schemaNode.GetProperty(ReferenceTerm)).AsString()
 	if len(ref) == 0 {
-<<<<<<< HEAD
-		return nil, nil
-=======
 		ref = AsPropertyValue(schemaNode.GetProperty(ReferenceFKFor)).AsString()
 		if len(ref) == 0 {
 			return nil, nil
 		}
->>>>>>> f9a49f5a
 	}
 
 	link := AsPropertyValue(schemaNode.GetProperty(ReferenceDirectionTerm))
@@ -199,15 +189,12 @@
 	if fk.IsStringSlice() {
 		ret.FK = fk.AsStringSlice()
 	}
-<<<<<<< HEAD
-=======
 	if len(ret.FK) == 0 {
 		// If schema node is a value node, then the node is the FK
 		if schemaNode.GetLabels().Has(AttributeTypeValue) {
 			ret.FK = []string{GetNodeID(schemaNode)}
 		}
 	}
->>>>>>> f9a49f5a
 	schemaNode.SetProperty("$linkSpec", &ret)
 	return &ret, nil
 }
