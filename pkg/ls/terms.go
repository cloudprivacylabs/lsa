// Copyright 2021 Cloud Privacy Labs, LLC
//
// Licensed under the Apache License, Version 2.0 (the "License");
// you may not use this file except in compliance with the License.
// You may obtain a copy of the License at
//
//     http://www.apache.org/licenses/LICENSE-2.0
//
// Unless required by applicable law or agreed to in writing, software
// distributed under the License is distributed on an "AS IS" BASIS,
// WITHOUT WARRANTIES OR CONDITIONS OF ANY KIND, either express or implied.
// See the License for the specific language governing permissions and
// limitations under the License.

package ls

const LS = "https://lschema.org/"

var (
	// SchemaTerm is the layer type for schemas
	SchemaTerm = NewTerm(LS+"Schema", false, false, NoComposition, nil)

	// OverlayTerm is the layer type for overlays
	OverlayTerm = NewTerm(LS+"Overlay", false, false, NoComposition, nil)

	// SchemaManifestTerm is the schema manifest type
	SchemaManifestTerm = NewTerm(LS+"SchemaManifest", false, false, NoComposition, nil)

	// TargetType is the term specifying the data type for the attribute defined
	TargetType = NewTerm(LS+"targetType", true, false, SetComposition, nil)

	// DescriptionTerm is used for comments/descriptions
	DescriptionTerm = NewTerm(LS+"description", false, false, SetComposition, nil)

	// AttributeNameTerm represents the name of an attribute
	AttributeNameTerm = NewTerm(LS+"attributeName", false, false, OverrideComposition, nil)

	// AttributeIndexTerm represents the index of an array element
	AttributeIndexTerm = NewTerm(LS+"attributeIndex", false, false, NoComposition, nil)

	// AttributeValueTerm represents the value of an attribute
	AttributeValueTerm = NewTerm(LS+"attributeValue", false, false, ErrorComposition, nil)

	// LayerRootTerm is an edge term that connects layer node to the root node of the schema
	LayerRootTerm = NewTerm(LS+"layer", false, false, ErrorComposition, nil)

	// DefaultValueTerm is the default value for an attribute if attribute is not present
	DefaultValueTerm = NewTerm(LS+"defaultValue", false, false, OverrideComposition, nil)

<<<<<<< HEAD
	// ReferenceIDFieldTerm is an annotation that can be a string or a
	// []string, giving the IDs of the fields that identify the referenced object.
	ReferenceIDFieldTerm = NewTerm(LS+"Reference/idField", false, false, OverrideComposition, nil)

	// ReferenceIDValueTerm is an annotation that can be a string or a
	// []string, matching the IDs in ReferenceIDFieldTerm. This annotation
	// gives the IDs of the schema fields in the current object, whose
	// values will be used to find the referenced object.
	ReferenceIDValueTerm = NewTerm(LS+"Reference/idValue", false, false, OverrideComposition, nil)
=======
	// EntityIDTerm marks a field of an entity as the entity unique
	// ID. Fields contained within an entity will get IDs relative to
	// this ID.
	//
	// This is a marker term. The contents are ignored. Existance of
	// entityId term on a field marks it as entity id.
	EntityIDTerm = NewTerm(LS+"entityId", false, false, OverrideComposition, nil)

	// EntitySchemaTerm is inserted by the schema compilation to mark
	// entity roots. It records the schema ID containing the entity
	// definition.
	EntitySchemaTerm = NewTerm(LS+"entitySchema", false, false, ErrorComposition, nil)
>>>>>>> 76caa2a2
)

// AttributeTypes defines the terms describing attribute types. Each
// attribute must have one of the attribute types plus the Attribute
// type, marking the object as an attribute.
var AttributeTypes = struct {
	Value       string
	Object      string
	Array       string
	Reference   string
	Composite   string
	Polymorphic string
	Attribute   string
}{
	Value:       NewTerm(LS+"Value", false, false, OverrideComposition, nil),
	Object:      NewTerm(LS+"Object", false, false, OverrideComposition, nil),
	Array:       NewTerm(LS+"Array", false, false, OverrideComposition, nil),
	Reference:   NewTerm(LS+"Reference", false, false, OverrideComposition, nil),
	Composite:   NewTerm(LS+"Composite", false, false, OverrideComposition, nil),
	Polymorphic: NewTerm(LS+"Polymorphic", false, false, OverrideComposition, nil),
	Attribute:   NewTerm(LS+"Attribute", false, false, OverrideComposition, nil),
}

// LayerTerms includes type specific terms recognized by the schema
// compiler. These are terms used to define elements of an attribute.
var LayerTerms = struct {
	// Unordered named attributes (json object)
	Attributes string
	// Ordered named attributes (json object, xml elements)
	AttributeList string
	// Reference to another schema. This will be resolved to another
	// schema during compilation
	Reference string
	// ArrayItems contains the definition for the items of the array
	ArrayItems string
	// All components of a composite attribute
	AllOf string
	// All options of a polymorphic attribute
	OneOf string
}{
	Attributes:    NewTerm(LS+"Object/attributes", false, false, ErrorComposition, nil),
	AttributeList: NewTerm(LS+"Object/attributeList", false, true, ErrorComposition, nil),
	Reference:     NewTerm(LS+"Reference/ref", true, false, ErrorComposition, nil),
	ArrayItems:    NewTerm(LS+"Array/elements", false, false, ErrorComposition, nil),
	AllOf:         NewTerm(LS+"Composite/allOf", false, true, ErrorComposition, nil),
	OneOf:         NewTerm(LS+"Polymorphic/oneOf", false, true, ErrorComposition, nil),
}

// DocumentNodeTerm is ithe type of document nodes
var DocumentNodeTerm = NewTerm(LS+"DocumentNode", false, false, ErrorComposition, nil)

// HasTerm is an edge term for linking document elements
var HasTerm = NewTerm(LS+"data/has", false, false, ErrorComposition, nil)

// FilterAttributeTypes returns all recognized attribute types from
// the given types array. This is mainly used for validation, to
// ensure there is only one attribute type
func FilterAttributeTypes(types []string) []string {
	ret := make([]string, 0, len(types))
	for _, x := range types {
		if x == AttributeTypes.Value ||
			x == AttributeTypes.Object ||
			x == AttributeTypes.Array ||
			x == AttributeTypes.Reference ||
			x == AttributeTypes.Composite ||
			x == AttributeTypes.Polymorphic {
			ret = append(ret, x)
		}
	}
	return ret
}

// FilterNonLayerTypes returns the types that are not attribute or
// layer related
func FilterNonLayerTypes(types []string) []string {
	ret := make([]string, 0, len(types))
	for _, x := range types {
		if x != AttributeTypes.Value &&
			x != AttributeTypes.Object &&
			x != AttributeTypes.Array &&
			x != AttributeTypes.Reference &&
			x != AttributeTypes.Composite &&
			x != AttributeTypes.Polymorphic &&
			x != AttributeTypes.Attribute {
			ret = append(ret, x)
		}
	}
	return ret
}

var (
	// CharacterEncodingTerm is used to specify a character encoding for
	// the data processed with the layer
	CharacterEncodingTerm = NewTerm(LS+"characterEncoding", false, false, OverrideComposition, nil)

	// InstanceOfTerm is an edge term that is used to connect values with
	// their schema specifications
	InstanceOfTerm = NewTerm(LS+"data/instanceOf", false, false, ErrorComposition, nil)

	// AsPropertyOfTerm is optional. If specified, it gives the nearest
	// node that is an instance of the given type. If not, it is the
	// nearest document node
	AsPropertyOfTerm = NewTerm(LS+"asPropertyOf", false, false, OverrideComposition, nil)
	// AsPropertyTerm specifies the property name the data point
	// should be added in the parent node
	AsPropertyTerm = NewTerm(LS+"asProperty", false, false, OverrideComposition, nil)

	BundleTerm     = NewTerm(LS+"SchemaManifest/bundle", false, false, ErrorComposition, nil)
	SchemaBaseTerm = NewTerm(LS+"SchemaManifest/schema", true, false, ErrorComposition, nil)
	OverlaysTerm   = NewTerm(LS+"SchemaManifest/overlays", true, true, ErrorComposition, nil)
)

var registeredTerms = map[string]TermSemantics{}

// If a term is know, using this function avoids duplicate string
// copies
func knownTerm(s string) string {
	x, ok := registeredTerms[s]
	if ok {
		return x.Term
	}
	return s
}

func RegisterTerm(t TermSemantics) {
	_, ok := registeredTerms[t.Term]
	if ok {
		panic("Duplicate term :" + t.Term)
	}
	registeredTerms[t.Term] = t
}

func GetTermInfo(term string) TermSemantics {
	t, ok := registeredTerms[term]
	if !ok {
		return TermSemantics{Term: term, Composition: SetComposition}
	}
	return t
}

// GetTermMetadata returns metadata about a term
func GetTermMetadata(term string) interface{} {
	t := GetTermInfo(term)
	return t.Metadata
}<|MERGE_RESOLUTION|>--- conflicted
+++ resolved
@@ -47,7 +47,6 @@
 	// DefaultValueTerm is the default value for an attribute if attribute is not present
 	DefaultValueTerm = NewTerm(LS+"defaultValue", false, false, OverrideComposition, nil)
 
-<<<<<<< HEAD
 	// ReferenceIDFieldTerm is an annotation that can be a string or a
 	// []string, giving the IDs of the fields that identify the referenced object.
 	ReferenceIDFieldTerm = NewTerm(LS+"Reference/idField", false, false, OverrideComposition, nil)
@@ -57,7 +56,6 @@
 	// gives the IDs of the schema fields in the current object, whose
 	// values will be used to find the referenced object.
 	ReferenceIDValueTerm = NewTerm(LS+"Reference/idValue", false, false, OverrideComposition, nil)
-=======
 	// EntityIDTerm marks a field of an entity as the entity unique
 	// ID. Fields contained within an entity will get IDs relative to
 	// this ID.
@@ -70,7 +68,6 @@
 	// entity roots. It records the schema ID containing the entity
 	// definition.
 	EntitySchemaTerm = NewTerm(LS+"entitySchema", false, false, ErrorComposition, nil)
->>>>>>> 76caa2a2
 )
 
 // AttributeTypes defines the terms describing attribute types. Each
