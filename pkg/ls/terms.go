--- conflicted
+++ resolved
@@ -47,10 +47,8 @@
 	// DefaultValueTerm is the default value for an attribute if attribute is not present
 	DefaultValueTerm = NewTerm(LS+"defaultValue", false, false, OverrideComposition, nil)
 
-<<<<<<< HEAD
 	// Format specifies a type-specific formatting directive, such as a date format
 	FormatTerm = NewTerm(LS+"format", false, false, OverrideComposition, nil)
-=======
 	// EntityIDTerm marks a field of an entity as the entity unique
 	// ID. Fields contained within an entity will get IDs relative to
 	// this ID.
@@ -63,7 +61,6 @@
 	// entity roots. It records the schema ID containing the entity
 	// definition.
 	EntitySchemaTerm = NewTerm(LS+"entitySchema", false, false, ErrorComposition, nil)
->>>>>>> 3409149e
 )
 
 // AttributeTypes defines the terms describing attribute types. Each
