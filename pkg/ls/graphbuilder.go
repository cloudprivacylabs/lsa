--- conflicted
+++ resolved
@@ -436,36 +436,6 @@
 	if entityRoot == nil {
 		return ErrCannotResolveLink(*spec)
 	}
-<<<<<<< HEAD
-	foreignKeyNodes := make([][]graph.Node, len(spec.FK))
-	if len(spec.FK) > 0 {
-		IterateDescendants(entityRoot, func(n graph.Node) bool {
-			attrId := AsPropertyValue(n.GetProperty(SchemaNodeIDTerm)).AsString()
-			if len(attrId) == 0 {
-				return true
-			}
-			for i := range spec.FK {
-				if spec.FK[i] == attrId {
-					foreignKeyNodes[i] = append(foreignKeyNodes[i], n)
-				}
-			}
-			return true
-		}, OnlyDocumentNodes, false)
-	}
-	// All foreign key elements must have the same number of elements, and no index must be skipped
-	var numKeys int
-	for index := 0; index < len(foreignKeyNodes); index++ {
-		if index == 0 {
-			numKeys = len(foreignKeyNodes[index])
-		} else {
-			if len(foreignKeyNodes[index]) != numKeys {
-				return ErrInvalidForeignKeys{Spec: *spec, Msg: "Inconsistent foreign keys"}
-			}
-		}
-	}
-	if numKeys > 1 && !spec.Multi {
-		return ErrInvalidForeignKeys{Spec: *spec, Msg: "Multiple foreign key values not allowed"}
-=======
 
 	var linkNode graph.Node
 	specIsValueNode := spec.SchemaNode.HasLabel(AttributeTypeValue)
@@ -491,7 +461,6 @@
 	if len(foreignKeys) == 0 && len(spec.FK) != 0 {
 		// Nothing to link
 		return nil
->>>>>>> f9a49f5a
 	}
 
 	g := parentNode.GetGraph()
@@ -543,15 +512,7 @@
 		link(ref)
 		return nil
 	}
-<<<<<<< HEAD
-	for i := 0; i < numKeys; i++ {
-		fk := make([]string, len(foreignKeyNodes))
-		for k, v := range foreignKeyNodes {
-			fk[k], _ = GetRawNodeValue(v[i])
-		}
-=======
 	for _, fk := range foreignKeys {
->>>>>>> f9a49f5a
 		ref, err := spec.FindReference(entityInfo, fk)
 		if err != nil {
 			return err
