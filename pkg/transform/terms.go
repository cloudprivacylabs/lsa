// Copyright 2021 Cloud Privacy Labs, LLC
//
// Licensed under the Apache License, Version 2.0 (the "License");
// you may not use this file except in compliance with the License.
// You may obtain a copy of the License at
//
//     http://www.apache.org/licenses/LICENSE-2.0
//
// Unless required by applicable law or agreed to in writing, software
// distributed under the License is distributed on an "AS IS" BASIS,
// WITHOUT WARRANTIES OR CONDITIONS OF ANY KIND, either express or implied.
// See the License for the specific language governing permissions and
// limitations under the License.

package transform

import (
	"errors"

	"github.com/cloudprivacylabs/lsa/pkg/ls"
	"github.com/cloudprivacylabs/lsa/pkg/opencypher"
)

var ErrInvalidConditional = errors.New("Invalid conditional")
var ErrInvalidVariables = errors.New("Invalid vars section")

const RS = ls.LS + "reshape/"

// ReshapeTerms defines the terms used to specify reshaping layers
var ReshapeTerms = struct {
	// If given, the If term specifies a predicate that should be true to reshape the node
	If string
	// Export defines a list of symbols that will be exported from the
	// opencypher expressions run in this node
	Export string
	// Expressions specify one or more expression to evaluate
	Expressions string
	// ValueExpr specifies the query to be used to generate the target value
	ValueExpr string
	// IfEmpty determines whether to reshape the node even if it has no value
	IfEmpty string
	// JoinMethod determines how to join multiple values to generate a single value
	JoinMethod string
	// JoinDelimiter specifies the join delimiter if there are multiple values to be combined
	JoinDelimiter string
}{
	If: ls.NewTerm(RS, "if", false, false, ls.OverrideComposition, struct {
		ifSemantics
	}{}),
	Export: ls.NewTerm(RS, "export", false, true, ls.OverrideComposition, struct {
		exportSemantics
	}{}),
	Expressions: ls.NewTerm(RS, "expr", false, true, ls.OverrideComposition, struct {
		exprSemantics
	}{}),
	ValueExpr: ls.NewTerm(RS, "valueExpr", false, false, ls.OverrideComposition, struct {
		valueExprSemantics
	}{}),
	IfEmpty:       ls.NewTerm(RS, "ifEmpty", false, false, ls.OverrideComposition, nil),
	JoinMethod:    ls.NewTerm(RS, "joinMethod", false, false, ls.OverrideComposition, nil),
	JoinDelimiter: ls.NewTerm(RS, "joinDelimiter", false, false, ls.OverrideComposition, nil),
}

type ifSemantics struct{}
type exportSemantics struct{}
type valueExprSemantics struct{}
type exprSemantics struct{}

// CompileTerm compiles the if conditional
func (ifSemantics) CompileTerm(target ls.CompilablePropertyContainer, term string, value *ls.PropertyValue) error {
	if value == nil {
		return nil
	}
	var val []string
	if value.IsString() {
		val = []string{value.AsString()}
	} else if value.IsStringSlice() {
		val = value.AsStringSlice()
	} else {
		return ErrInvalidConditional
	}
	out := make([]opencypher.Evaluatable, 0, len(val))
	for _, x := range val {
		r, err := opencypher.Parse(x)
		if err != nil {
			return err
		}
		out = append(out, r)
	}
	target.SetProperty("$compiled_"+term, out)
	return nil
}

// CompileTerm compiles the export list
func (exportSemantics) CompileTerm(target ls.CompilablePropertyContainer, term string, value *ls.PropertyValue) error {
	if value == nil {
		return nil
	}
	var val []string
	if value.IsString() {
		val = []string{value.AsString()}
	} else if value.IsStringSlice() {
		val = value.AsStringSlice()
	} else {
		return ErrInvalidVariables
	}
	target.SetProperty("$compiled_"+term, val)
	return nil
}

func (exprSemantics) CompileTerm(target ls.CompilablePropertyContainer, term string, value *ls.PropertyValue) error {
	if value == nil {
		return nil
	}
	expr := make([]opencypher.Evaluatable, 0)
	if value.IsString() {
		e, err := opencypher.Parse(value.AsString())
		if err != nil {
			return err
		}
		expr = append(expr, e)
	} else if value.IsStringSlice() {
		for _, x := range value.AsStringSlice() {
			e, err := opencypher.Parse(x)
			if err != nil {
				return err
			}
			expr = append(expr, e)
		}
	}
<<<<<<< HEAD
	target.SetProperty("$compiled_"+term, out)
=======
	target.SetProperty("$compiled_"+term, expr)
>>>>>>> 629e1d4a
	return nil
}

// CompileTerm compiles the value expressions
func (valueExprSemantics) CompileTerm(target ls.CompilablePropertyContainer, term string, value *ls.PropertyValue) error {
	if value == nil {
		return nil
	}
	if !value.IsString() {
		return ErrSourceMustBeString
	}
	e, err := opencypher.Parse(value.AsString())
	if err != nil {
		return err
	}
	target.SetProperty("$compiled_"+term, e)
	return nil
}<|MERGE_RESOLUTION|>--- conflicted
+++ resolved
@@ -128,11 +128,7 @@
 			expr = append(expr, e)
 		}
 	}
-<<<<<<< HEAD
-	target.SetProperty("$compiled_"+term, out)
-=======
 	target.SetProperty("$compiled_"+term, expr)
->>>>>>> 629e1d4a
 	return nil
 }
 
