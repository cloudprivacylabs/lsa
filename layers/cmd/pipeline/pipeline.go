--- conflicted
+++ resolved
@@ -84,15 +84,8 @@
 		Steps:       pipeline,
 		CurrentStep: -1,
 		Properties:  make(map[string]interface{}),
-<<<<<<< HEAD
-		ErrorLogger: func(pctx *PipelineContext, err error) bool {
+		ErrorLogger: func(pctx *PipelineContext, err error) {
 			fmt.Println(fmt.Errorf("pipeline error: %w", err))
-			return err != nil
-=======
-		ErrorLogger: func(pctx *PipelineContext, err error) {
-			stdlogger := log.Logger{}
-			stdlogger.Println(fmt.Errorf("pipeline error: %w", err))
->>>>>>> 54270d01
 		},
 	}
 	ctx.GraphOwner = ctx
