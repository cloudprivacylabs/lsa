--- conflicted
+++ resolved
@@ -31,14 +31,9 @@
 )
 
 type Valuesets struct {
-<<<<<<< HEAD
 	Services     map[string]string   `json:"services" yaml:"services"`
 	Spreadsheets []string            `json:"spreadsheets" yaml:"spreadsheets"`
 	Sets         map[string]Valueset `json:"valuesets" yaml:"valuesets"`
-=======
-	Services map[string]string   `json:"services" yaml:"services"`
-	Sets     map[string]Valueset `json:"valuesets" yaml:"valuesets"`
->>>>>>> 0a2044ae
 }
 
 type Valueset struct {
