--- conflicted
+++ resolved
@@ -370,10 +370,6 @@
 			}
 			vs.Services[k] = v
 		}
-<<<<<<< HEAD
-		for k := range vs.Sets {
-			ctx.GetLogger().Debug(map[string]interface{}{"valueset": k})
-=======
 		for k, v := range vm.Databases {
 			if _, exists := vs.databases[k]; exists {
 				return fmt.Errorf("Value set database %s already defined", k)
@@ -391,8 +387,10 @@
 				}
 				vs.databases[tId] = cfg.ValuesetDBs[ix]
 			}
->>>>>>> ff75fcf0
-		}
+		}
+	}
+	for k := range vs.Sets {
+		ctx.GetLogger().Debug(map[string]interface{}{"valueset": k})
 	}
 	return nil
 }
