// Copyright 2021 Cloud Privacy Labs, LLC
//
// Licensed under the Apache License, Version 2.0 (the "License");
// you may not use this file except in compliance with the License.
// You may obtain a copy of the License at
//
//     http://www.apache.org/licenses/LICENSE-2.0
//
// Unless required by applicable law or agreed to in writing, software
// distributed under the License is distributed on an "AS IS" BASIS,
// WITHOUT WARRANTIES OR CONDITIONS OF ANY KIND, either express or implied.
// See the License for the specific language governing permissions and
// limitations under the License.

package cmd

import (
	"bytes"
	"encoding/json"
	"fmt"
	"io"
	"io/ioutil"
	"path/filepath"

	"github.com/cloudprivacylabs/lsa/layers/cmd/cmdutil"
	jsonsch "github.com/cloudprivacylabs/lsa/pkg/json"
	"github.com/cloudprivacylabs/lsa/pkg/ls"
	"github.com/santhosh-tekuri/jsonschema/v5"
)

// Bundle defines type names for variants so references can be resolved
type Bundle struct {
	TypeNames map[string]BundleVariant `json:"typeNames" yaml:"typeNames"`
}

type BundleSchemaRef struct {
	Schema     string               `json:"schema,omitempty" yaml:"schema,omitempty"`
	JSONSchema *JSONSchemaReference `json:"jsonSchema" yaml:"jsonSchema"`
}

// GetLayerID returns the layer id for the schema reference
func (ref BundleSchemaRef) GetLayerID() string {
	if ref.JSONSchema != nil {
		return ref.JSONSchema.LayerID
	}
	return ref.Schema
}

type JSONSchemaReference struct {
	LayerID string `json:"layerId" yaml:"layerId" bson:"layerId"`
	Ref     string `json:"ref" yaml:"ref" bson:"ref"`
}

// BundleVariant combines a schema and overlays
type BundleVariant struct {
	BundleSchemaRef
	Overlays []BundleSchemaRef `json:"overlays" yaml:"overlays"`
}

// ParseBundle parses a bundle from JSON
func ParseBundle(text string, contentType string) (*Bundle, error) {
	var ret Bundle
	if err := cmdutil.ReadJSON(contentType, &ret); err != nil {
		return nil, err
	}
	return &ret, nil
}

var DefaultFileLoader = func(s string) (io.ReadCloser, error) {
	obj, err := cmdutil.ReadURL(s)
	if err != nil {
		return nil, err
	}
	return ioutil.NopCloser(bytes.NewReader(obj)), nil
}

func (bundle *Bundle) importJSONSchema(ctx *ls.Context, typeTerm string, importEntities []jsonsch.Entity, fileLoader func(s string) (io.ReadCloser, error)) (map[string]*ls.Layer, error) {
	compiler := jsonschema.NewCompiler()
	compiler.LoadURL = fileLoader
	// Import all JSON schemas into a graph
	jsonLayers := make(map[string]*ls.Layer)
	if len(importEntities) > 0 {
		compiled, err := jsonsch.CompileEntitiesWith(compiler, importEntities...)
		if err != nil {
			return nil, err
		}
		g := ls.NewLayerGraph()
		layers, err := jsonsch.BuildEntityGraph(g, typeTerm, jsonsch.LinkRefsByValueType, compiled...)
		if err != nil {
			return nil, err
		}
		for _, layer := range layers {
			jsonLayers[layer.Layer.GetID()] = layer.Layer
		}
	}
	return jsonLayers, nil
}

// GetLayers returns the layers of the bundle keyed by variant type
func (bundle *Bundle) GetLayers(ctx *ls.Context, path string, loader func(s string) (*ls.Layer, error), fileLoader func(string) (io.ReadCloser, error)) (map[string]*ls.Layer, error) {
	// layers keyed by layer id
	layers := make(map[string]*ls.Layer)

	// For JSON-LS schemas, layerId refers to the filename. We use this map to map that filename to loaded layerid
	layerIDMap := make(map[string]string)
	// entities keyed by layer id
	schemaEntities := make(map[string]jsonsch.Entity)
	ovlEntities := make(map[string]jsonsch.Entity)

	processRef := func(variantType string, ref BundleSchemaRef, entitiesMap map[string]jsonsch.Entity) error {
		switch {
		case len(ref.Schema) > 0:
			// ref.LayerID refers to a file
			// Load the layer if not loaded before
			fileName := ref.Schema
			_, loaded := layerIDMap[fileName]
			if loaded {
				break
			}
			layer, err := loader(getRelativeFileName(path, fileName))
			if err != nil {
				return err
			}
			layerID := layer.GetID()
			layers[layerID] = layer
			layerIDMap[fileName] = layerID

		case ref.JSONSchema != nil:
			_, loaded := entitiesMap[ref.JSONSchema.LayerID]
			if loaded {
				break
			}
			entity := jsonsch.Entity{
				LayerID:   ref.JSONSchema.LayerID,
				ValueType: variantType,
				Ref:       getRelativeFileName(path, ref.JSONSchema.Ref),
			}
			entitiesMap[entity.LayerID] = entity
			layerIDMap[entity.LayerID] = entity.LayerID
		}
		return nil
	}

	// Load all layers, construct entities
	for variantType, variant := range bundle.TypeNames {
		if err := processRef(variantType, variant.BundleSchemaRef, schemaEntities); err != nil {
			return nil, err
		}
		for _, ovl := range variant.Overlays {
			if err := processRef(variantType, ovl, ovlEntities); err != nil {
				return nil, err
			}
		}
	}

	// If there are entities, import them
	// First import schemas, then overlays
	importJson := func(input map[string]jsonsch.Entity, typeTerm string) error {
		importEntities := make([]jsonsch.Entity, 0, len(input))
		for _, entity := range input {
			importEntities = append(importEntities, entity)
		}
		if len(importEntities) > 0 {
			jlayers, err := bundle.importJSONSchema(ctx, typeTerm, importEntities, fileLoader)
			if err != nil {
				return err
			}
			for k, v := range jlayers {
				if _, exists := layers[k]; exists {
					return fmt.Errorf("Multiple definitions for layer %s", k)
				}
				layers[k] = v
			}
		}
		return nil
	}

	if err := importJson(schemaEntities, ls.SchemaTerm); err != nil {
		return nil, err
	}
	if err := importJson(ovlEntities, ls.OverlayTerm); err != nil {
		return nil, err
	}

	resultBundle := ls.BundleByType{}
	for variantType, variant := range bundle.TypeNames {
		sch := layers[layerIDMap[variant.GetLayerID()]]
		ovl := make([]*ls.Layer, 0, len(variant.Overlays))
		for _, o := range variant.Overlays {
			ovl = append(ovl, layers[layerIDMap[o.GetLayerID()]])
		}
		_, err := resultBundle.Add(ctx, variantType, sch, ovl...)
		if err != nil {
			return nil, err
		}
	}
	return resultBundle.Variants, nil
}

func LoadBundle(ctx *ls.Context, file string) (ls.SchemaLoader, error) {
	var bundle Bundle
	dir := filepath.Dir(file)
	if err := cmdutil.ReadJSONOrYAML(file, &bundle); err != nil {
		return nil, err
	}
<<<<<<< HEAD
	items, err := bundle.GetLayers(ctx, dir, ls.SchemaLoaderFunc(func(data string) (*ls.Layer, error) {
=======
	items, err := bundle.GetLayers(ctx, dir, func(fname string) (*ls.Layer, error) {
		data, err := ioutil.ReadFile(fname)
		if err != nil {
			return nil, err
		}
>>>>>>> a74368cb
		var input interface{}
		err = json.Unmarshal([]byte(data), &input)
		if err != nil {
			return nil, err
		}
		return ls.UnmarshalLayer(input, nil)
<<<<<<< HEAD
	}))
=======
	}, DefaultFileLoader)
>>>>>>> a74368cb
	if err != nil {
		return nil, err
	}
	b := ls.BundleByType{}
	for k, v := range items {
		b.Add(ctx, k, v)
	}
	return &b, nil
}

// ReadLayers reads layer(s) from jsongraph, jsonld
func ReadLayers(input []byte, interner ls.Interner) ([]*ls.Layer, error) {
	var v interface{}
	err := json.Unmarshal(input, &v)
	if err != nil {
		return nil, err
	}
	// Input is JSON or JSON-LD
	// If input is []interface{}, it must be JSON-LD
	if _, arr := v.([]interface{}); arr {
		l, err := ls.UnmarshalLayer(v, interner)
		if err != nil {
			return nil, err
		}
		return []*ls.Layer{l}, nil
	}
	// If input has "nodes", it is a JSON graph
	if m, ok := v.(map[string]interface{}); ok {
		if _, exists := m["nodes"]; exists {
			target := ls.NewLayerGraph()
			if err := ls.NewJSONMarshaler(interner).Unmarshal(input, target); err != nil {
				return nil, err
			}
			layers := ls.LayersFromGraph(target)
			if len(layers) == 0 {
				return nil, fmt.Errorf("No layers in input")
			}
			return layers, nil
		}
	}
	// Try json-ld
	l, err := ls.UnmarshalLayer(v, interner)
	if err != nil {
		return nil, err
	}
	return []*ls.Layer{l}, nil
}

func getRelativeFileName(dir, fname string) string {
	if filepath.IsAbs(fname) {
		return fname
	}
	return filepath.Join(dir, fname)
}<|MERGE_RESOLUTION|>--- conflicted
+++ resolved
@@ -203,26 +203,18 @@
 	if err := cmdutil.ReadJSONOrYAML(file, &bundle); err != nil {
 		return nil, err
 	}
-<<<<<<< HEAD
-	items, err := bundle.GetLayers(ctx, dir, ls.SchemaLoaderFunc(func(data string) (*ls.Layer, error) {
-=======
 	items, err := bundle.GetLayers(ctx, dir, func(fname string) (*ls.Layer, error) {
 		data, err := ioutil.ReadFile(fname)
 		if err != nil {
 			return nil, err
 		}
->>>>>>> a74368cb
 		var input interface{}
 		err = json.Unmarshal([]byte(data), &input)
 		if err != nil {
 			return nil, err
 		}
 		return ls.UnmarshalLayer(input, nil)
-<<<<<<< HEAD
-	}))
-=======
 	}, DefaultFileLoader)
->>>>>>> a74368cb
 	if err != nil {
 		return nil, err
 	}
