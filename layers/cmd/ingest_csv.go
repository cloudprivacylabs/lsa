--- conflicted
+++ resolved
@@ -112,14 +112,8 @@
 			func() {
 				defer func() {
 					if err := recover(); err != nil {
-<<<<<<< HEAD
-						if !pipeline.ErrorLogger(pipeline, fmt.Errorf("Error, row: %d %v", row, err)) {
-							doneErr = fmt.Errorf("%v", err)
-						}
-=======
 						pipeline.ErrorLogger(pipeline, fmt.Errorf("Error in file: %s, row: %d %v", entryInfo.GetName(), row, err))
 						doneErr = fmt.Errorf("%v", err)
->>>>>>> 54270d01
 					}
 				}()
 				rowData, err := reader.Read()
@@ -165,14 +159,10 @@
 					doneErr = err
 					return
 				}
-<<<<<<< HEAD
 				if parsed == nil {
 					return
 				}
-				_, err = ls.Ingest(builder, parsed)
-=======
 				r, err := ls.Ingest(builder, parsed)
->>>>>>> 54270d01
 				if err != nil {
 					doneErr = err
 					return
