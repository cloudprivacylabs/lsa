--- conflicted
+++ resolved
@@ -52,12 +52,9 @@
 		if err != nil {
 			failErr(err)
 		}
-<<<<<<< HEAD
-		valueSets := &ValueSets{}
-		loadValuesetsCmd(cmd, valueSets)
+		valuesets := &Valuesets{}
+		loadValuesetsCmd(cmd, valuesets)
 
-=======
->>>>>>> f778df12
 		reader := csv.NewReader(f)
 		startRow, err := cmd.Flags().GetInt("startRow")
 		if err != nil {
@@ -90,12 +87,8 @@
 				Schema:               layer,
 				EmbedSchemaNodes:     embedSchemaNodes,
 				OnlySchemaAttributes: onlySchemaAttributes,
-<<<<<<< HEAD
-				Graph:                ls.NewDocumentGraph(),
-				ExternalLookup:       valueSets.Lookup,
-=======
+				ValuesetFunc:         valuesets.Lookup,
 				Graph:                grph,
->>>>>>> f778df12
 			},
 		}
 		idTemplate, _ := cmd.Flags().GetString("id")
