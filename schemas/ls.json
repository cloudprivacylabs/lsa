--- conflicted
+++ resolved
@@ -33,16 +33,12 @@
         "Reference": {
             "@id": "ls:Reference",
             "@context": {
-<<<<<<< HEAD
                 "ref": "ls:Reference/ref",
                 "dir": "ls:Reference/dir",
                 "fk": "ls:Reference/fk",
                 "target": "ls:Reference/target",
                 "label": "ls:Reference/label",
                 "multi": "ls:Reference/multi"
-=======
-                "ref": "ls:Reference/ref"
->>>>>>> f9a49f5a
             }
         },
         "Composite": {
