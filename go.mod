--- conflicted
+++ resolved
@@ -17,17 +17,11 @@
 require (
 	github.com/davecgh/go-spew v1.1.1 // indirect
 	github.com/inconshreveable/mousetrap v1.0.0 // indirect
-<<<<<<< HEAD
 	github.com/nleeper/goment v1.4.2 // indirect
-=======
 	github.com/pmezard/go-difflib v1.0.0 // indirect
->>>>>>> 3409149e
 	github.com/pquerna/cachecontrol v0.0.0-20180517163645-1555304b9b35 // indirect
 	github.com/spf13/pflag v1.0.5 // indirect
-<<<<<<< HEAD
 	github.com/stretchr/testify v1.6.1 // indirect
 	github.com/tkuchiki/go-timezone v0.2.0 // indirect
-=======
 	gopkg.in/yaml.v2 v2.4.0 // indirect
->>>>>>> 3409149e
 )